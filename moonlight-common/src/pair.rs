<<<<<<< HEAD
use std::str::FromStr;

use openssl::{
    asn1::Asn1Time,
    cipher::Cipher,
    cipher_ctx::CipherCtx,
    error::ErrorStack,
    hash::MessageDigest,
    md::Md,
    md_ctx::MdCtx,
    pkey::{PKey, Private},
    rand::rand_bytes,
    rsa::Rsa,
    sha::{sha1, sha256},
    x509::{X509, X509Builder, X509NameBuilder},
};
use pem::{Pem, PemError};
use thiserror::Error;

use crate::{
    CHALLENGE_LENGTH, HashAlgorithm, PairPin, PairStatus, SALT_LENGTH, ServerVersion,
    hash_algorithm_for_server,
    network::{
        ApiError, ClientInfo,
        pair::{
            ClientPairRequest1, ClientPairRequest2, ClientPairRequest3, ClientPairRequest4,
            ClientPairRequest5, host_pair1, host_pair2, host_pair3, host_pair4, host_pair5,
            host_unpair,
        },
        request_client::RequestClient,
    },
};

fn hash(algorithm: HashAlgorithm, data: &[u8], output: &mut [u8]) {
    match algorithm {
        HashAlgorithm::Sha1 => {
            let digest = sha1(data);
            output.copy_from_slice(&digest);
        }
        HashAlgorithm::Sha256 => {
            let digest = sha256(data);
            output.copy_from_slice(&digest);
        }
    }
}
fn hash_size_uneq(algorithm: HashAlgorithm, data: &[u8], output: &mut [u8]) {
    let mut hash = [0u8; HashAlgorithm::MAX_HASH_LEN];
    self::hash(algorithm, data, &mut hash);

    output.copy_from_slice(&hash[0..output.len()]);
}

fn salt_pin(salt: [u8; SALT_LENGTH], pin: PairPin) -> [u8; SALT_LENGTH + 4] {
    let mut out = [0u8; SALT_LENGTH + 4];

    out[0..16].copy_from_slice(&salt);

    let pin_utf8 = pin
        .array()
        .map(|value| char::from_digit(value as u32, 10).expect("a pin digit between 0-9") as u8);

    out[16..].copy_from_slice(&pin_utf8);

    out
}

fn generate_aes_key(algorithm: HashAlgorithm, salt: [u8; SALT_LENGTH], pin: PairPin) -> [u8; 16] {
    let mut hash = [0u8; 16];

    let salted = self::salt_pin(salt, pin);
    hash_size_uneq(algorithm, &salted, &mut hash);

    hash
}

pub fn encrypt_aes(key: &[u8], plaintext: &[u8]) -> Result<Vec<u8>, ErrorStack> {
    let mut cipher_ctx = CipherCtx::new()?;

    cipher_ctx.encrypt_init(Some(Cipher::aes_128_ecb()), Some(key), None)?;
    cipher_ctx.set_padding(false);

    let mut output = Vec::new();
    cipher_ctx.cipher_update_vec(plaintext, &mut output)?;
    Ok(output)
}

pub fn decrypt_aes<C: RequestClient>(
    key: &[u8],
    ciphertext: &[u8],
) -> Result<Vec<u8>, PairError<C::Error>> {
    let mut cipher_ctx = CipherCtx::new()?;

    cipher_ctx.decrypt_init(Some(Cipher::aes_128_ecb()), Some(key), None)?;
    cipher_ctx.set_padding(false);

    let mut decrypted = Vec::new();
    cipher_ctx.cipher_update_vec(ciphertext, &mut decrypted)?;

    Ok(decrypted)
}

fn verify_signature(
    server_secret: &[u8],
    server_signature: &[u8],
    server_cert: &X509,
) -> Result<bool, ErrorStack> {
    let public_key = server_cert.public_key()?;

    let mut md_ctx = MdCtx::new()?;

    md_ctx.digest_verify_init(Some(Md::sha256()), &public_key)?;
    md_ctx.digest_verify_update(server_secret)?;
    md_ctx.digest_verify_final(server_signature)
}

fn sign_data(private_key: &PKey<Private>, data: &[u8]) -> Result<Vec<u8>, ErrorStack> {
    let mut md_ctx = MdCtx::new()?;

    md_ctx.digest_sign_init(Some(Md::sha256()), private_key)?;
    md_ctx.digest_sign_update(data)?;

    let mut out = Vec::new();
    md_ctx.digest_sign_final_to_vec(&mut out)?;
    Ok(out)
}

fn can_sign_with_pkcs1_sha256(pkey: &PKey<Private>) -> bool {
    openssl::sign::Signer::new(MessageDigest::sha256(), pkey)
        .and_then(|mut s| s.update(b"test").and_then(|_| s.sign_to_vec()))
        .is_ok()
}

// TOOD: maybe remove this struct?
#[derive(Clone)]
pub struct ClientAuth {
    pub private_key: Pem,
    pub certificate: Pem,
}

pub fn generate_new_client() -> Result<ClientAuth, ErrorStack> {
    let rsa = Rsa::generate(2048)?;
    let key = PKey::from_rsa(rsa)?;

    let private_key_pem =
        String::from_utf8(key.private_key_to_pem_pkcs8()?).expect("valid openssl private key pem");

    // Build X.509 Name
    let mut name = X509NameBuilder::new()?;
    name.append_entry_by_text("C", "US")?;
    name.append_entry_by_text("ST", "CA")?;
    name.append_entry_by_text("L", "San Francisco")?;
    name.append_entry_by_text("O", "Example Corp")?;
    name.append_entry_by_text("CN", "example.com")?;
    let name = name.build();

    // Build certificate
    let mut builder = X509Builder::new()?;
    builder.set_version(2)?; // X509 v3
    builder.set_subject_name(&name)?;
    builder.set_issuer_name(&name)?;
    builder.set_pubkey(&key)?;
    builder.set_not_before(Asn1Time::days_from_now(0)?.as_ref())?;
    builder.set_not_after(Asn1Time::days_from_now(365)?.as_ref())?;
    builder.sign(&key, MessageDigest::sha256())?;
    let cert = builder.build();

    let cert_pem = String::from_utf8(cert.to_pem()?).expect("valid openssl certificate pem");

    Ok(ClientAuth {
        private_key: pem::parse(private_key_pem).expect("valid private key"),
        certificate: pem::parse(cert_pem).expect("valid certificate"),
    })
}

pub struct PairSuccess {
    pub server_certificate: Pem,
}

#[derive(Debug, Error)]
pub enum PairError<RequestError> {
    #[error("{0}")]
    Api(#[from] ApiError<RequestError>),
    // Client
    #[error("incorrect private key: make sure it's a PKCS_RSA_SHA256 key")]
    IncorrectPrivateKey,
    // Server
    #[error("")]
    OpenSSL(#[from] ErrorStack),
    #[error("incorrect server certificate pem: {0}")]
    ServerCertificatePem(PemError),
    // Pairing failures
    #[error("the pin was wrong")]
    IncorrectPin,
    #[error("there's another pairing procedure currently")]
    AlreadyInProgress,
    #[error("pairing failed")]
    Failed,
}

pub async fn host_pair<C: RequestClient>(
    client: &mut C,
    http_address: &str,
    https_address: &str,
    client_info: ClientInfo<'_>,
    client_private_key_pem: &Pem,
    client_certificate_pem: &Pem,
    device_name: &str,
    server_version: ServerVersion,
    pin: PairPin,
) -> Result<PairSuccess, PairError<C::Error>> {
    let client_cert = X509::from_der(client_certificate_pem.contents())?;
    let client_private_key = PKey::private_key_from_der(client_private_key_pem.contents())?;

    if !can_sign_with_pkcs1_sha256(&client_private_key) {
        return Err(PairError::IncorrectPrivateKey);
    }

    let client_cert_pem = client_certificate_pem.to_string();

    let hash_algorithm = hash_algorithm_for_server(server_version);

    let mut salt = [0u8; SALT_LENGTH];
    rand_bytes(&mut salt)?;

    let aes_key = generate_aes_key(hash_algorithm, salt, pin);

    let server_response1 = host_pair1(
        client,
        http_address,
        client_info,
        ClientPairRequest1 {
            device_name,
            salt,
            client_cert_pem: client_cert_pem.as_bytes(),
        },
    )
    .await?;

    if !matches!(server_response1.paired, PairStatus::Paired) {
        return Err(PairError::Failed);
    }
    let Some(server_cert_str) = server_response1.cert else {
        return Err(PairError::AlreadyInProgress);
    };

    let server_cert_pem =
        Pem::from_str(&server_cert_str).map_err(PairError::ServerCertificatePem)?;
    let server_cert = X509::from_der(server_cert_pem.contents())?;

    let mut challenge = [0u8; CHALLENGE_LENGTH];
    rand_bytes(&mut challenge)?;

    let encrypted_challenge = encrypt_aes(&aes_key, &challenge)?;

    let server_response2 = host_pair2(
        client,
        http_address,
        client_info,
        ClientPairRequest2 {
            device_name,
            encrypted_challenge: &encrypted_challenge,
        },
    )
    .await?;

    if !matches!(server_response2.paired, PairStatus::Paired) {
        host_unpair(client, http_address, client_info).await?;

        return Err(PairError::Failed);
    }

    let response = decrypt_aes::<C>(&aes_key, &server_response2.encrypted_response)?;

    let server_response_hash = &response[0..hash_algorithm.hash_len()];
    let server_challenge =
        &response[hash_algorithm.hash_len()..hash_algorithm.hash_len() + CHALLENGE_LENGTH];

    let mut client_secret = [0u8; 16];
    rand_bytes(&mut client_secret)?;

    let mut challenge_response = Vec::new();
    challenge_response.extend_from_slice(server_challenge);
    challenge_response.extend_from_slice(client_cert.signature().as_slice());
    challenge_response.extend_from_slice(&client_secret);

    let mut challenge_response_hash = [0u8; HashAlgorithm::MAX_HASH_LEN];
    hash_size_uneq(
        hash_algorithm,
        &challenge_response,
        &mut challenge_response_hash,
    );

    let encrypted_challenge_response_hash = encrypt_aes(
        &aes_key,
        &challenge_response_hash[0..hash_algorithm.hash_len()],
    )?;

    let server_response3 = host_pair3(
        client,
        http_address,
        client_info,
        ClientPairRequest3 {
            device_name,
            encrypted_challenge_response_hash: &encrypted_challenge_response_hash,
        },
    )
    .await?;

    if !matches!(server_response3.paired, PairStatus::Paired) {
        host_unpair(client, http_address, client_info).await?;

        return Err(PairError::Failed);
    }

    let mut server_secret = [0u8; 16];
    server_secret.copy_from_slice(&server_response3.server_pairing_secret[0..16]);

    let mut server_signature = Vec::new();
    server_signature.extend_from_slice(&server_response3.server_pairing_secret[16..]);

    if !verify_signature(&server_secret, &server_signature, &server_cert)? {
        host_unpair(client, http_address, client_info).await?;

        // MITM likely
        return Err(PairError::Failed);
    }

    let mut expected_response = Vec::new();
    expected_response.extend_from_slice(&challenge);
    expected_response.extend_from_slice(server_cert.signature().as_slice());
    expected_response.extend_from_slice(&server_secret);

    let mut expected_response_hash = [0u8; HashAlgorithm::MAX_HASH_LEN];
    hash_size_uneq(
        hash_algorithm,
        &expected_response,
        &mut expected_response_hash,
    );

    let expected_response_hash = &expected_response_hash[0..hash_algorithm.hash_len()];
    if expected_response_hash != server_response_hash {
        host_unpair(client, http_address, client_info).await?;

        // Probably wrong pin
        return Err(PairError::IncorrectPin);
    }

    // Send the server our signed secret
    let mut client_pairing_secret = Vec::new();
    client_pairing_secret.extend_from_slice(&client_secret);
    client_pairing_secret.extend_from_slice(&sign_data(&client_private_key, &client_secret)?);

    let server_response4 = host_pair4(
        client,
        http_address,
        client_info,
        ClientPairRequest4 {
            device_name,
            client_pairing_secret: &client_pairing_secret,
        },
    )
    .await?;

    if !matches!(server_response4.paired, PairStatus::Paired) {
        host_unpair(client, http_address, client_info).await?;

        return Err(PairError::Failed);
    }

    // Required for us to show as paired
    // Create new HTTPS client with mutual TLS certificates for Phase 5
    let mut https_client = C::with_certificates(
        client_private_key_pem,
        client_certificate_pem,
        &server_cert_pem,
    )
    .map_err(|e| PairError::Api(ApiError::RequestClient(e)))?;

    let server_response5 = host_pair5(
        &mut https_client,
        https_address,
        client_info,
        ClientPairRequest5 { device_name },
    )
    .await?;

    if !matches!(server_response5.paired, PairStatus::Paired) {
        host_unpair(client, http_address, client_info).await?;

        return Err(PairError::Failed);
    }

    Ok(PairSuccess {
        server_certificate: server_cert_pem,
    })
}
=======
use std::str::FromStr;

use openssl::{
    asn1::Asn1Time,
    cipher::Cipher,
    cipher_ctx::CipherCtx,
    error::ErrorStack,
    hash::MessageDigest,
    md::Md,
    md_ctx::MdCtx,
    pkey::{PKey, Private},
    rand::rand_bytes,
    rsa::Rsa,
    sha::{sha1, sha256},
    x509::{X509, X509Builder, X509NameBuilder},
};
use pem::{Pem, PemError};
use thiserror::Error;

use crate::{
    CHALLENGE_LENGTH, HashAlgorithm, PairPin, PairStatus, SALT_LENGTH, ServerVersion,
    hash_algorithm_for_server,
    network::{
        ApiError, ClientInfo,
        pair::{
            ClientPairRequest1, ClientPairRequest2, ClientPairRequest3, ClientPairRequest4,
            ClientPairRequest5, host_pair1, host_pair2, host_pair3, host_pair4, host_pair5,
            host_unpair,
        },
        request_client::RequestClient,
    },
};

fn hash(algorithm: HashAlgorithm, data: &[u8], output: &mut [u8]) {
    match algorithm {
        HashAlgorithm::Sha1 => {
            let digest = sha1(data);
            output.copy_from_slice(&digest);
        }
        HashAlgorithm::Sha256 => {
            let digest = sha256(data);
            output.copy_from_slice(&digest);
        }
    }
}
fn hash_size_uneq(algorithm: HashAlgorithm, data: &[u8], output: &mut [u8]) {
    let mut hash = [0u8; HashAlgorithm::MAX_HASH_LEN];
    self::hash(algorithm, data, &mut hash);

    output.copy_from_slice(&hash[0..output.len()]);
}

fn salt_pin(salt: [u8; SALT_LENGTH], pin: PairPin) -> [u8; SALT_LENGTH + 4] {
    let mut out = [0u8; SALT_LENGTH + 4];

    out[0..16].copy_from_slice(&salt);

    let pin_utf8 = pin
        .array()
        .map(|value| char::from_digit(value as u32, 10).expect("a pin digit between 0-9") as u8);

    out[16..].copy_from_slice(&pin_utf8);

    out
}

fn generate_aes_key(algorithm: HashAlgorithm, salt: [u8; SALT_LENGTH], pin: PairPin) -> [u8; 16] {
    let mut hash = [0u8; 16];

    let salted = self::salt_pin(salt, pin);
    hash_size_uneq(algorithm, &salted, &mut hash);

    hash
}

pub fn encrypt_aes(key: &[u8], plaintext: &[u8]) -> Result<Vec<u8>, ErrorStack> {
    let mut cipher_ctx = CipherCtx::new()?;

    cipher_ctx.encrypt_init(Some(Cipher::aes_128_ecb()), Some(key), None)?;
    cipher_ctx.set_padding(false);

    let mut output = Vec::new();
    cipher_ctx.cipher_update_vec(plaintext, &mut output)?;
    Ok(output)
}

pub fn decrypt_aes<C: RequestClient>(
    key: &[u8],
    ciphertext: &[u8],
) -> Result<Vec<u8>, PairError<C::Error>> {
    let mut cipher_ctx = CipherCtx::new()?;

    cipher_ctx.decrypt_init(Some(Cipher::aes_128_ecb()), Some(key), None)?;
    cipher_ctx.set_padding(false);

    let mut decrypted = Vec::new();
    cipher_ctx.cipher_update_vec(ciphertext, &mut decrypted)?;

    Ok(decrypted)
}

fn verify_signature(
    server_secret: &[u8],
    server_signature: &[u8],
    server_cert: &X509,
) -> Result<bool, ErrorStack> {
    let public_key = server_cert.public_key()?;

    let mut md_ctx = MdCtx::new()?;

    md_ctx.digest_verify_init(Some(Md::sha256()), &public_key)?;
    md_ctx.digest_verify_update(server_secret)?;
    md_ctx.digest_verify_final(server_signature)
}

fn sign_data(private_key: &PKey<Private>, data: &[u8]) -> Result<Vec<u8>, ErrorStack> {
    let mut md_ctx = MdCtx::new()?;

    md_ctx.digest_sign_init(Some(Md::sha256()), private_key)?;
    md_ctx.digest_sign_update(data)?;

    let mut out = Vec::new();
    md_ctx.digest_sign_final_to_vec(&mut out)?;
    Ok(out)
}

fn can_sign_with_pkcs1_sha256(pkey: &PKey<Private>) -> bool {
    openssl::sign::Signer::new(MessageDigest::sha256(), pkey)
        .and_then(|mut s| s.update(b"test").and_then(|_| s.sign_to_vec()))
        .is_ok()
}

// TOOD: maybe remove this struct?
#[derive(Clone)]
pub struct ClientAuth {
    pub private_key: Pem,
    pub certificate: Pem,
}

pub fn generate_new_client() -> Result<ClientAuth, ErrorStack> {
    let rsa = Rsa::generate(2048)?;
    let key = PKey::from_rsa(rsa)?;

    let private_key_pem =
        String::from_utf8(key.private_key_to_pem_pkcs8()?).expect("valid openssl private key pem");

    // Build X.509 Name
    let mut name = X509NameBuilder::new()?;
    name.append_entry_by_text("C", "US")?;
    name.append_entry_by_text("ST", "CA")?;
    name.append_entry_by_text("L", "San Francisco")?;
    name.append_entry_by_text("O", "Example Corp")?;
    name.append_entry_by_text("CN", "example.com")?;
    let name = name.build();

    // Build certificate
    let mut builder = X509Builder::new()?;
    builder.set_version(2)?; // X509 v3
    builder.set_subject_name(&name)?;
    builder.set_issuer_name(&name)?;
    builder.set_pubkey(&key)?;
    builder.set_not_before(Asn1Time::days_from_now(0)?.as_ref())?;
    builder.set_not_after(Asn1Time::days_from_now(365)?.as_ref())?;
    builder.sign(&key, MessageDigest::sha256())?;
    let cert = builder.build();

    let cert_pem = String::from_utf8(cert.to_pem()?).expect("valid openssl certificate pem");

    Ok(ClientAuth {
        private_key: pem::parse(private_key_pem).expect("valid private key"),
        certificate: pem::parse(cert_pem).expect("valid certificate"),
    })
}

pub struct PairSuccess<C: RequestClient> {
    pub client: C,
    pub server_certificate: Pem,
}

#[derive(Debug, Error)]
pub enum PairError<RequestError> {
    #[error("{0}")]
    Api(#[from] ApiError<RequestError>),
    // Client
    #[error("incorrect private key: make sure it's a PKCS_RSA_SHA256 key")]
    IncorrectPrivateKey,
    // Server
    #[error("")]
    OpenSSL(#[from] ErrorStack),
    #[error("incorrect server certificate pem: {0}")]
    ServerCertificatePem(PemError),
    // Pairing failures
    #[error("the pin was wrong")]
    IncorrectPin,
    #[error("there's another pairing procedure currently")]
    AlreadyInProgress,
    #[error("pairing failed")]
    Failed,
}

pub async fn host_pair<C: RequestClient>(
    client: &mut C,
    http_address: &str,
    https_address: &str,
    client_info: ClientInfo<'_>,
    client_private_key_pem: &Pem,
    client_certificate_pem: &Pem,
    device_name: &str,
    server_version: ServerVersion,
    pin: PairPin,
) -> Result<PairSuccess<C>, PairError<C::Error>> {
    let client_cert = X509::from_der(client_certificate_pem.contents())?;
    let client_private_key = PKey::private_key_from_der(client_private_key_pem.contents())?;

    if !can_sign_with_pkcs1_sha256(&client_private_key) {
        return Err(PairError::IncorrectPrivateKey);
    }

    let client_cert_pem = client_certificate_pem.to_string();

    let hash_algorithm = hash_algorithm_for_server(server_version);

    let mut salt = [0u8; SALT_LENGTH];
    rand_bytes(&mut salt)?;

    let aes_key = generate_aes_key(hash_algorithm, salt, pin);

    let server_response1 = host_pair1(
        client,
        http_address,
        client_info,
        ClientPairRequest1 {
            device_name,
            salt,
            client_cert_pem: client_cert_pem.as_bytes(),
        },
    )
    .await?;

    if !matches!(server_response1.paired, PairStatus::Paired) {
        return Err(PairError::Failed);
    }
    let Some(server_cert_str) = server_response1.cert else {
        return Err(PairError::AlreadyInProgress);
    };

    let server_cert_pem =
        Pem::from_str(&server_cert_str).map_err(PairError::ServerCertificatePem)?;
    let server_cert = X509::from_der(server_cert_pem.contents())?;

    let mut challenge = [0u8; CHALLENGE_LENGTH];
    rand_bytes(&mut challenge)?;

    let encrypted_challenge = encrypt_aes(&aes_key, &challenge)?;

    let server_response2 = host_pair2(
        client,
        http_address,
        client_info,
        ClientPairRequest2 {
            device_name,
            encrypted_challenge: &encrypted_challenge,
        },
    )
    .await?;

    if !matches!(server_response2.paired, PairStatus::Paired) {
        host_unpair(client, http_address, client_info).await?;

        return Err(PairError::Failed);
    }

    let response = decrypt_aes::<C>(&aes_key, &server_response2.encrypted_response)?;

    let server_response_hash = &response[0..hash_algorithm.hash_len()];
    let server_challenge =
        &response[hash_algorithm.hash_len()..hash_algorithm.hash_len() + CHALLENGE_LENGTH];

    let mut client_secret = [0u8; 16];
    rand_bytes(&mut client_secret)?;

    let mut challenge_response = Vec::new();
    challenge_response.extend_from_slice(server_challenge);
    challenge_response.extend_from_slice(client_cert.signature().as_slice());
    challenge_response.extend_from_slice(&client_secret);

    let mut challenge_response_hash = [0u8; HashAlgorithm::MAX_HASH_LEN];
    hash_size_uneq(
        hash_algorithm,
        &challenge_response,
        &mut challenge_response_hash,
    );

    let encrypted_challenge_response_hash = encrypt_aes(
        &aes_key,
        &challenge_response_hash[0..hash_algorithm.hash_len()],
    )?;

    let server_response3 = host_pair3(
        client,
        http_address,
        client_info,
        ClientPairRequest3 {
            device_name,
            encrypted_challenge_response_hash: &encrypted_challenge_response_hash,
        },
    )
    .await?;

    if !matches!(server_response3.paired, PairStatus::Paired) {
        host_unpair(client, http_address, client_info).await?;

        return Err(PairError::Failed);
    }

    let mut server_secret = [0u8; 16];
    server_secret.copy_from_slice(&server_response3.server_pairing_secret[0..16]);

    let mut server_signature = Vec::new();
    server_signature.extend_from_slice(&server_response3.server_pairing_secret[16..]);

    if !verify_signature(&server_secret, &server_signature, &server_cert)? {
        host_unpair(client, http_address, client_info).await?;

        // MITM likely
        return Err(PairError::Failed);
    }

    let mut expected_response = Vec::new();
    expected_response.extend_from_slice(&challenge);
    expected_response.extend_from_slice(server_cert.signature().as_slice());
    expected_response.extend_from_slice(&server_secret);

    let mut expected_response_hash = [0u8; HashAlgorithm::MAX_HASH_LEN];
    hash_size_uneq(
        hash_algorithm,
        &expected_response,
        &mut expected_response_hash,
    );

    let expected_response_hash = &expected_response_hash[0..hash_algorithm.hash_len()];
    if expected_response_hash != server_response_hash {
        host_unpair(client, http_address, client_info).await?;

        // Probably wrong pin
        return Err(PairError::IncorrectPin);
    }

    // Send the server our signed secret
    let mut client_pairing_secret = Vec::new();
    client_pairing_secret.extend_from_slice(&client_secret);
    client_pairing_secret.extend_from_slice(&sign_data(&client_private_key, &client_secret)?);

    let server_response4 = host_pair4(
        client,
        http_address,
        client_info,
        ClientPairRequest4 {
            device_name,
            client_pairing_secret: &client_pairing_secret,
        },
    )
    .await?;

    if !matches!(server_response4.paired, PairStatus::Paired) {
        host_unpair(client, http_address, client_info).await?;

        return Err(PairError::Failed);
    }

    // Required for us to show as paired
    let mut new_client = C::with_certificates(
        client_private_key_pem,
        client_certificate_pem,
        &server_cert_pem,
    )
    .map_err(|err| PairError::Api(ApiError::RequestClient(err)))?;

    let server_response5 = host_pair5(
        &mut new_client,
        https_address,
        client_info,
        ClientPairRequest5 { device_name },
    )
    .await?;

    if !matches!(server_response5.paired, PairStatus::Paired) {
        host_unpair(client, http_address, client_info).await?;

        return Err(PairError::Failed);
    }

    Ok(PairSuccess {
        client: new_client,
        server_certificate: server_cert_pem,
    })
}
>>>>>>> fb8c2c21
<|MERGE_RESOLUTION|>--- conflicted
+++ resolved
@@ -1,4 +1,3 @@
-<<<<<<< HEAD
 use std::str::FromStr;
 
 use openssl::{
@@ -173,7 +172,8 @@
     })
 }
 
-pub struct PairSuccess {
+pub struct PairSuccess<C: RequestClient> {
+    pub client: C,
     pub server_certificate: Pem,
 }
 
@@ -208,7 +208,7 @@
     device_name: &str,
     server_version: ServerVersion,
     pin: PairPin,
-) -> Result<PairSuccess, PairError<C::Error>> {
+) -> Result<PairSuccess<C>, PairError<C::Error>> {
     let client_cert = X509::from_der(client_certificate_pem.contents())?;
     let client_private_key = PKey::private_key_from_der(client_private_key_pem.contents())?;
 
@@ -369,404 +369,6 @@
     }
 
     // Required for us to show as paired
-    // Create new HTTPS client with mutual TLS certificates for Phase 5
-    let mut https_client = C::with_certificates(
-        client_private_key_pem,
-        client_certificate_pem,
-        &server_cert_pem,
-    )
-    .map_err(|e| PairError::Api(ApiError::RequestClient(e)))?;
-
-    let server_response5 = host_pair5(
-        &mut https_client,
-        https_address,
-        client_info,
-        ClientPairRequest5 { device_name },
-    )
-    .await?;
-
-    if !matches!(server_response5.paired, PairStatus::Paired) {
-        host_unpair(client, http_address, client_info).await?;
-
-        return Err(PairError::Failed);
-    }
-
-    Ok(PairSuccess {
-        server_certificate: server_cert_pem,
-    })
-}
-=======
-use std::str::FromStr;
-
-use openssl::{
-    asn1::Asn1Time,
-    cipher::Cipher,
-    cipher_ctx::CipherCtx,
-    error::ErrorStack,
-    hash::MessageDigest,
-    md::Md,
-    md_ctx::MdCtx,
-    pkey::{PKey, Private},
-    rand::rand_bytes,
-    rsa::Rsa,
-    sha::{sha1, sha256},
-    x509::{X509, X509Builder, X509NameBuilder},
-};
-use pem::{Pem, PemError};
-use thiserror::Error;
-
-use crate::{
-    CHALLENGE_LENGTH, HashAlgorithm, PairPin, PairStatus, SALT_LENGTH, ServerVersion,
-    hash_algorithm_for_server,
-    network::{
-        ApiError, ClientInfo,
-        pair::{
-            ClientPairRequest1, ClientPairRequest2, ClientPairRequest3, ClientPairRequest4,
-            ClientPairRequest5, host_pair1, host_pair2, host_pair3, host_pair4, host_pair5,
-            host_unpair,
-        },
-        request_client::RequestClient,
-    },
-};
-
-fn hash(algorithm: HashAlgorithm, data: &[u8], output: &mut [u8]) {
-    match algorithm {
-        HashAlgorithm::Sha1 => {
-            let digest = sha1(data);
-            output.copy_from_slice(&digest);
-        }
-        HashAlgorithm::Sha256 => {
-            let digest = sha256(data);
-            output.copy_from_slice(&digest);
-        }
-    }
-}
-fn hash_size_uneq(algorithm: HashAlgorithm, data: &[u8], output: &mut [u8]) {
-    let mut hash = [0u8; HashAlgorithm::MAX_HASH_LEN];
-    self::hash(algorithm, data, &mut hash);
-
-    output.copy_from_slice(&hash[0..output.len()]);
-}
-
-fn salt_pin(salt: [u8; SALT_LENGTH], pin: PairPin) -> [u8; SALT_LENGTH + 4] {
-    let mut out = [0u8; SALT_LENGTH + 4];
-
-    out[0..16].copy_from_slice(&salt);
-
-    let pin_utf8 = pin
-        .array()
-        .map(|value| char::from_digit(value as u32, 10).expect("a pin digit between 0-9") as u8);
-
-    out[16..].copy_from_slice(&pin_utf8);
-
-    out
-}
-
-fn generate_aes_key(algorithm: HashAlgorithm, salt: [u8; SALT_LENGTH], pin: PairPin) -> [u8; 16] {
-    let mut hash = [0u8; 16];
-
-    let salted = self::salt_pin(salt, pin);
-    hash_size_uneq(algorithm, &salted, &mut hash);
-
-    hash
-}
-
-pub fn encrypt_aes(key: &[u8], plaintext: &[u8]) -> Result<Vec<u8>, ErrorStack> {
-    let mut cipher_ctx = CipherCtx::new()?;
-
-    cipher_ctx.encrypt_init(Some(Cipher::aes_128_ecb()), Some(key), None)?;
-    cipher_ctx.set_padding(false);
-
-    let mut output = Vec::new();
-    cipher_ctx.cipher_update_vec(plaintext, &mut output)?;
-    Ok(output)
-}
-
-pub fn decrypt_aes<C: RequestClient>(
-    key: &[u8],
-    ciphertext: &[u8],
-) -> Result<Vec<u8>, PairError<C::Error>> {
-    let mut cipher_ctx = CipherCtx::new()?;
-
-    cipher_ctx.decrypt_init(Some(Cipher::aes_128_ecb()), Some(key), None)?;
-    cipher_ctx.set_padding(false);
-
-    let mut decrypted = Vec::new();
-    cipher_ctx.cipher_update_vec(ciphertext, &mut decrypted)?;
-
-    Ok(decrypted)
-}
-
-fn verify_signature(
-    server_secret: &[u8],
-    server_signature: &[u8],
-    server_cert: &X509,
-) -> Result<bool, ErrorStack> {
-    let public_key = server_cert.public_key()?;
-
-    let mut md_ctx = MdCtx::new()?;
-
-    md_ctx.digest_verify_init(Some(Md::sha256()), &public_key)?;
-    md_ctx.digest_verify_update(server_secret)?;
-    md_ctx.digest_verify_final(server_signature)
-}
-
-fn sign_data(private_key: &PKey<Private>, data: &[u8]) -> Result<Vec<u8>, ErrorStack> {
-    let mut md_ctx = MdCtx::new()?;
-
-    md_ctx.digest_sign_init(Some(Md::sha256()), private_key)?;
-    md_ctx.digest_sign_update(data)?;
-
-    let mut out = Vec::new();
-    md_ctx.digest_sign_final_to_vec(&mut out)?;
-    Ok(out)
-}
-
-fn can_sign_with_pkcs1_sha256(pkey: &PKey<Private>) -> bool {
-    openssl::sign::Signer::new(MessageDigest::sha256(), pkey)
-        .and_then(|mut s| s.update(b"test").and_then(|_| s.sign_to_vec()))
-        .is_ok()
-}
-
-// TOOD: maybe remove this struct?
-#[derive(Clone)]
-pub struct ClientAuth {
-    pub private_key: Pem,
-    pub certificate: Pem,
-}
-
-pub fn generate_new_client() -> Result<ClientAuth, ErrorStack> {
-    let rsa = Rsa::generate(2048)?;
-    let key = PKey::from_rsa(rsa)?;
-
-    let private_key_pem =
-        String::from_utf8(key.private_key_to_pem_pkcs8()?).expect("valid openssl private key pem");
-
-    // Build X.509 Name
-    let mut name = X509NameBuilder::new()?;
-    name.append_entry_by_text("C", "US")?;
-    name.append_entry_by_text("ST", "CA")?;
-    name.append_entry_by_text("L", "San Francisco")?;
-    name.append_entry_by_text("O", "Example Corp")?;
-    name.append_entry_by_text("CN", "example.com")?;
-    let name = name.build();
-
-    // Build certificate
-    let mut builder = X509Builder::new()?;
-    builder.set_version(2)?; // X509 v3
-    builder.set_subject_name(&name)?;
-    builder.set_issuer_name(&name)?;
-    builder.set_pubkey(&key)?;
-    builder.set_not_before(Asn1Time::days_from_now(0)?.as_ref())?;
-    builder.set_not_after(Asn1Time::days_from_now(365)?.as_ref())?;
-    builder.sign(&key, MessageDigest::sha256())?;
-    let cert = builder.build();
-
-    let cert_pem = String::from_utf8(cert.to_pem()?).expect("valid openssl certificate pem");
-
-    Ok(ClientAuth {
-        private_key: pem::parse(private_key_pem).expect("valid private key"),
-        certificate: pem::parse(cert_pem).expect("valid certificate"),
-    })
-}
-
-pub struct PairSuccess<C: RequestClient> {
-    pub client: C,
-    pub server_certificate: Pem,
-}
-
-#[derive(Debug, Error)]
-pub enum PairError<RequestError> {
-    #[error("{0}")]
-    Api(#[from] ApiError<RequestError>),
-    // Client
-    #[error("incorrect private key: make sure it's a PKCS_RSA_SHA256 key")]
-    IncorrectPrivateKey,
-    // Server
-    #[error("")]
-    OpenSSL(#[from] ErrorStack),
-    #[error("incorrect server certificate pem: {0}")]
-    ServerCertificatePem(PemError),
-    // Pairing failures
-    #[error("the pin was wrong")]
-    IncorrectPin,
-    #[error("there's another pairing procedure currently")]
-    AlreadyInProgress,
-    #[error("pairing failed")]
-    Failed,
-}
-
-pub async fn host_pair<C: RequestClient>(
-    client: &mut C,
-    http_address: &str,
-    https_address: &str,
-    client_info: ClientInfo<'_>,
-    client_private_key_pem: &Pem,
-    client_certificate_pem: &Pem,
-    device_name: &str,
-    server_version: ServerVersion,
-    pin: PairPin,
-) -> Result<PairSuccess<C>, PairError<C::Error>> {
-    let client_cert = X509::from_der(client_certificate_pem.contents())?;
-    let client_private_key = PKey::private_key_from_der(client_private_key_pem.contents())?;
-
-    if !can_sign_with_pkcs1_sha256(&client_private_key) {
-        return Err(PairError::IncorrectPrivateKey);
-    }
-
-    let client_cert_pem = client_certificate_pem.to_string();
-
-    let hash_algorithm = hash_algorithm_for_server(server_version);
-
-    let mut salt = [0u8; SALT_LENGTH];
-    rand_bytes(&mut salt)?;
-
-    let aes_key = generate_aes_key(hash_algorithm, salt, pin);
-
-    let server_response1 = host_pair1(
-        client,
-        http_address,
-        client_info,
-        ClientPairRequest1 {
-            device_name,
-            salt,
-            client_cert_pem: client_cert_pem.as_bytes(),
-        },
-    )
-    .await?;
-
-    if !matches!(server_response1.paired, PairStatus::Paired) {
-        return Err(PairError::Failed);
-    }
-    let Some(server_cert_str) = server_response1.cert else {
-        return Err(PairError::AlreadyInProgress);
-    };
-
-    let server_cert_pem =
-        Pem::from_str(&server_cert_str).map_err(PairError::ServerCertificatePem)?;
-    let server_cert = X509::from_der(server_cert_pem.contents())?;
-
-    let mut challenge = [0u8; CHALLENGE_LENGTH];
-    rand_bytes(&mut challenge)?;
-
-    let encrypted_challenge = encrypt_aes(&aes_key, &challenge)?;
-
-    let server_response2 = host_pair2(
-        client,
-        http_address,
-        client_info,
-        ClientPairRequest2 {
-            device_name,
-            encrypted_challenge: &encrypted_challenge,
-        },
-    )
-    .await?;
-
-    if !matches!(server_response2.paired, PairStatus::Paired) {
-        host_unpair(client, http_address, client_info).await?;
-
-        return Err(PairError::Failed);
-    }
-
-    let response = decrypt_aes::<C>(&aes_key, &server_response2.encrypted_response)?;
-
-    let server_response_hash = &response[0..hash_algorithm.hash_len()];
-    let server_challenge =
-        &response[hash_algorithm.hash_len()..hash_algorithm.hash_len() + CHALLENGE_LENGTH];
-
-    let mut client_secret = [0u8; 16];
-    rand_bytes(&mut client_secret)?;
-
-    let mut challenge_response = Vec::new();
-    challenge_response.extend_from_slice(server_challenge);
-    challenge_response.extend_from_slice(client_cert.signature().as_slice());
-    challenge_response.extend_from_slice(&client_secret);
-
-    let mut challenge_response_hash = [0u8; HashAlgorithm::MAX_HASH_LEN];
-    hash_size_uneq(
-        hash_algorithm,
-        &challenge_response,
-        &mut challenge_response_hash,
-    );
-
-    let encrypted_challenge_response_hash = encrypt_aes(
-        &aes_key,
-        &challenge_response_hash[0..hash_algorithm.hash_len()],
-    )?;
-
-    let server_response3 = host_pair3(
-        client,
-        http_address,
-        client_info,
-        ClientPairRequest3 {
-            device_name,
-            encrypted_challenge_response_hash: &encrypted_challenge_response_hash,
-        },
-    )
-    .await?;
-
-    if !matches!(server_response3.paired, PairStatus::Paired) {
-        host_unpair(client, http_address, client_info).await?;
-
-        return Err(PairError::Failed);
-    }
-
-    let mut server_secret = [0u8; 16];
-    server_secret.copy_from_slice(&server_response3.server_pairing_secret[0..16]);
-
-    let mut server_signature = Vec::new();
-    server_signature.extend_from_slice(&server_response3.server_pairing_secret[16..]);
-
-    if !verify_signature(&server_secret, &server_signature, &server_cert)? {
-        host_unpair(client, http_address, client_info).await?;
-
-        // MITM likely
-        return Err(PairError::Failed);
-    }
-
-    let mut expected_response = Vec::new();
-    expected_response.extend_from_slice(&challenge);
-    expected_response.extend_from_slice(server_cert.signature().as_slice());
-    expected_response.extend_from_slice(&server_secret);
-
-    let mut expected_response_hash = [0u8; HashAlgorithm::MAX_HASH_LEN];
-    hash_size_uneq(
-        hash_algorithm,
-        &expected_response,
-        &mut expected_response_hash,
-    );
-
-    let expected_response_hash = &expected_response_hash[0..hash_algorithm.hash_len()];
-    if expected_response_hash != server_response_hash {
-        host_unpair(client, http_address, client_info).await?;
-
-        // Probably wrong pin
-        return Err(PairError::IncorrectPin);
-    }
-
-    // Send the server our signed secret
-    let mut client_pairing_secret = Vec::new();
-    client_pairing_secret.extend_from_slice(&client_secret);
-    client_pairing_secret.extend_from_slice(&sign_data(&client_private_key, &client_secret)?);
-
-    let server_response4 = host_pair4(
-        client,
-        http_address,
-        client_info,
-        ClientPairRequest4 {
-            device_name,
-            client_pairing_secret: &client_pairing_secret,
-        },
-    )
-    .await?;
-
-    if !matches!(server_response4.paired, PairStatus::Paired) {
-        host_unpair(client, http_address, client_info).await?;
-
-        return Err(PairError::Failed);
-    }
-
-    // Required for us to show as paired
     let mut new_client = C::with_certificates(
         client_private_key_pem,
         client_certificate_pem,
@@ -792,5 +394,4 @@
         client: new_client,
         server_certificate: server_cert_pem,
     })
-}
->>>>>>> fb8c2c21
+}