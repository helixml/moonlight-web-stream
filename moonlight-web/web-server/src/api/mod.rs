use actix_web::{
    Either, Error, HttpResponse, Responder, delete,
    dev::HttpServiceFactory,
    get, middleware, post, put, services,
    web::{self, Bytes, Data, Json, Query},
};
use futures::future::join_all;
use log::{info, warn};
use moonlight_common::{
    PairPin, PairStatus,
    high::{HostError, broadcast_magic_packet},
    network::{
        ApiError,
        reqwest::{ReqwestError, ReqwestMoonlightHost},
    },
    pair::generate_new_client,
};
use std::io::Write as _;
use tokio::sync::Mutex;

use crate::{
    Config,
    api::auth::auth_middleware,
    data::{HostCache, RuntimeApiData, RuntimeApiHost},
};
use common::api_bindings::{
    DeleteHostQuery, DetailedHost, GetAppImageQuery, GetAppsQuery, GetAppsResponse, GetHostQuery,
    GetHostResponse, GetHostsResponse, PostPairRequest, PostPairResponse1, PostPairResponse2,
    PostWakeUpRequest, PutHostRequest, PutHostResponse, UndetailedHost, SessionMode,
};
use serde::Serialize;

pub mod auth;
mod stream;

#[get("/authenticate")]
async fn authenticate() -> impl Responder {
    HttpResponse::Ok()
}

#[get("/hosts")]
async fn list_hosts(data: Data<RuntimeApiData>) -> Either<Json<GetHostsResponse>, HttpResponse> {
    let hosts = data.hosts.read().await;

    let hosts = join_all(hosts.iter().map(|(host_id, host)| async move {
        let mut host = host.lock().await;
        let mut name = host.cache.name.clone();

        into_undetailed_host(
            host_id,
            || name.take().unwrap_or_else(|| String::from("offline")),
            &mut host.moonlight,
        )
        .await
    }))
    .await;

    Either::Left(Json(GetHostsResponse { hosts }))
}

#[get("/host")]
async fn get_host(
    data: Data<RuntimeApiData>,
    Query(query): Query<GetHostQuery>,
) -> Either<Json<GetHostResponse>, HttpResponse> {
    let hosts = data.hosts.read().await;

    let host_id = query.host_id;
    let Some(host) = hosts.get(host_id as usize) else {
        return Either::Right(HttpResponse::NotFound().finish());
    };

    let mut host = host.lock().await;

    if query.force_refresh {
        host.moonlight.clear_cache();
    }

    host.try_recache(&data).await;

    let Ok(detailed_host) = into_detailed_host(host_id as usize, &mut host.moonlight).await else {
        return Either::Right(HttpResponse::InternalServerError().finish());
    };

    Either::Left(Json(GetHostResponse {
        host: detailed_host,
    }))
}

#[put("/host")]
async fn put_host(
    data: Data<RuntimeApiData>,
    config: Data<Config>,
    Json(query): Json<PutHostRequest>,
) -> Either<Json<PutHostResponse>, HttpResponse> {
    // Create and Try to connect to host
    let mut host = match ReqwestMoonlightHost::new(
        query.address,
        query
            .http_port
            .unwrap_or(config.moonlight_default_http_port),
        None,
    ) {
        Ok(value) => value,
        Err(err) => {
            warn!("[Api] failed to create new moonlight host: {err:?}");
            return Either::Right(HttpResponse::InternalServerError().finish());
        }
    };

    let mac = match host.mac().await {
        Ok(value) => value,
        Err(HostError::Api(ApiError::RequestClient(ReqwestError::Reqwest(err))))
            if err.is_timeout() =>
        {
            return Either::Right(HttpResponse::NotFound().finish());
        }
        Err(HostError::Api(ApiError::RequestClient(ReqwestError::Reqwest(err))))
            if err.is_connect() =>
        {
            return Either::Right(HttpResponse::NotFound().finish());
        }
        Err(_) => return Either::Right(HttpResponse::BadRequest().finish()),
    };
    let Ok(name) = host.host_name().await else {
        return Either::Right(HttpResponse::InternalServerError().finish());
    };

    // Write host
    let mut hosts = data.hosts.write().await;

    let host_id = hosts.vacant_key();
    hosts.insert(Mutex::new(RuntimeApiHost {
        cache: HostCache {
            name: Some(name.to_string()),
            mac,
        },
        moonlight: host,
        app_images_cache: Default::default(),
        configured_unique_id: None,
    }));

    drop(hosts);

    // Read host and respond
    let hosts = data.hosts.read().await;
    let Some(host) = hosts.get(host_id) else {
        return Either::Right(HttpResponse::InternalServerError().finish());
    };
    let mut host = host.lock().await;

    let _ = data.file_writer.try_send(());

    let Ok(detailed_host) = into_detailed_host(host_id, &mut host.moonlight).await else {
        return Either::Right(HttpResponse::InternalServerError().finish());
    };

    Either::Left(Json(PutHostResponse {
        host: detailed_host,
    }))
}

#[delete("/host")]
async fn delete_host(
    data: Data<RuntimeApiData>,
    Query(query): Query<DeleteHostQuery>,
) -> HttpResponse {
    let mut hosts = data.hosts.write().await;

    let host = hosts.try_remove(query.host_id as usize);

    drop(hosts);

    if host.is_none() {
        return HttpResponse::NotFound().finish();
    } else {
        let _ = data.file_writer.try_send(());
    }

    HttpResponse::Ok().finish()
}

#[post("/pair")]
async fn pair_host(
    data: Data<RuntimeApiData>,
    config: Data<Config>,
    Json(request): Json<PostPairRequest>,
) -> HttpResponse {
    let hosts = data.hosts.read().await;

    let host_id = request.host_id;
    let Some(host) = hosts.get(host_id as usize) else {
        return HttpResponse::NotFound().finish();
    };

    let host = host.lock().await;

    if matches!(host.moonlight.is_paired(), PairStatus::Paired) {
        return HttpResponse::NotModified().finish();
    }

    let data = data.clone();

    let stream = async_stream::stream! {
        let hosts = data.hosts.read().await;
        let Some(host) = hosts.get(host_id as usize) else {
            let Ok(text) = serde_json::to_string(&PostPairResponse1::InternalServerError) else {
                unreachable!()
            };

            let bytes = Bytes::from_owner(text);
            yield Ok::<_, Error>(bytes);

            return;
        };
        let mut host = host.lock().await;

        let Ok(client_auth) = generate_new_client() else {
            warn!("[Api]: failed to generate new client to host authentication data");

            let Ok(text) = serde_json::to_string(&PostPairResponse1::InternalServerError) else {
                unreachable!()
            };

            let bytes = Bytes::from_owner(text);
            yield Ok::<_, Error>(bytes);

            return;
        };

        // Check if internal auto-pairing PIN is set via environment variable
        let pin = if let Ok(env_pin) = std::env::var("MOONLIGHT_INTERNAL_PAIRING_PIN") {
            // Parse 4-digit PIN from string
            if env_pin.len() == 4 && env_pin.chars().all(|c| c.is_ascii_digit()) {
                let digits: Vec<u8> = env_pin.chars()
                    .map(|c| c.to_digit(10).unwrap() as u8)
                    .collect();
                match PairPin::from_array([digits[0], digits[1], digits[2], digits[3]]) {
                    Some(pin) => {
                        info!("[Api]: Using internal pairing PIN from MOONLIGHT_INTERNAL_PAIRING_PIN");
                        pin
                    }
                    None => {
                        warn!("[Api]: Invalid PIN digits in MOONLIGHT_INTERNAL_PAIRING_PIN, generating random PIN");
                        match PairPin::generate() {
                            Ok(pin) => pin,
                            Err(_) => {
                                warn!("[Api]: failed to generate pin!");
                                return;
                            }
                        }
                    }
                }
            } else {
                warn!("[Api]: Invalid MOONLIGHT_INTERNAL_PAIRING_PIN format (must be 4 digits), generating random PIN");
                match PairPin::generate() {
                    Ok(pin) => pin,
                    Err(_) => {
                        warn!("[Api]: failed to generate pin!");
                        return;
                    }
                }
            }
        } else {
            match PairPin::generate() {
                Ok(pin) => pin,
                Err(_) => {
                    warn!("[Api]: failed to generate pin!");
                    return;
                }
            }
        };

            let Ok(text) = serde_json::to_string(&PostPairResponse1::Pin(pin.to_string())) else {
                unreachable!()
            };

            let bytes = Bytes::from_owner(text);
            yield Ok::<_, Error>(bytes);

        // Clear cache to allow pairing even if previous connection attempt failed
        host.moonlight.clear_cache();

        if let Err(err) = host.moonlight
            .pair(
                &client_auth,
                config.pair_device_name.to_string(),
                pin,
            )
            .await
        {
            info!("[Api]: failed to pair host {}: {:?}", host.moonlight.address(), err);

            let Ok(text) = serde_json::to_string(&PostPairResponse2::PairError) else {
                unreachable!()
            };

            let bytes = Bytes::from_owner(text);
            yield Ok::<_, Error>(bytes);

            return;
        };

        let _ = data.file_writer.try_send(());

        let detailed_host = match into_detailed_host(host_id as usize, &mut host.moonlight).await {
            Err(err) => {
                warn!("[Api] failed to get host info after pairing for host {host_id}: {err:?}");

                let Ok(text) = serde_json::to_string(&PostPairResponse2::PairError) else {
                    unreachable!()
                };

                let bytes = Bytes::from_owner(text);
                yield Ok::<_, Error>(bytes);

                return
            }
            Ok(value) => value,
        };

        let mut text = Vec::new();
        let _ = writeln!(&mut text);
        if  serde_json::to_writer(&mut text, &PostPairResponse2::Paired(detailed_host)).is_err() {
            unreachable!()
        };

        drop(host);
        drop(hosts);

        let bytes = Bytes::from_owner(text);
        yield Ok::<_, Error>(bytes);
    };

    HttpResponse::Ok()
        .insert_header(("Content-Type", "application/x-ndjson"))
        .streaming(stream)
}

#[post("/host/wake")]
async fn wake_host(
    data: Data<RuntimeApiData>,
    Json(request): Json<PostWakeUpRequest>,
) -> HttpResponse {
    let hosts = data.hosts.read().await;

    let host_id = request.host_id;
    let Some(host) = hosts.get(host_id as usize) else {
        return HttpResponse::NotFound().finish();
    };
    let host = host.lock().await;

    let mac = host.cache.mac;

    if let Some(mac) = mac {
        if let Err(err) = broadcast_magic_packet(mac).await {
            warn!("failed to send magic(wake on lan) packet: {err:?}");
            return HttpResponse::InternalServerError().finish();
        }
    } else {
        return HttpResponse::InternalServerError().finish();
    }

    HttpResponse::Ok().finish()
}

#[get("/apps")]
async fn get_apps(
    data: Data<RuntimeApiData>,
    Query(query): Query<GetAppsQuery>,
) -> Either<Json<GetAppsResponse>, HttpResponse> {
    let hosts = data.hosts.read().await;

    let host_id = query.host_id;
    let Some(host) = hosts.get(host_id as usize) else {
        return Either::Right(HttpResponse::NotFound().finish());
    };
    let mut host = host.lock().await;

    if query.force_refresh {
        host.moonlight.clear_cache();
    }

    let app_list = match host.moonlight.app_list().await {
        Err(err) => {
            warn!("[Api]: failed to get app list for host {host_id}: {err:?}");

            return Either::Right(HttpResponse::InternalServerError().finish());
        }
        Ok(value) => value,
    };

    Either::Left(Json(GetAppsResponse {
        apps: app_list.iter().map(|x| x.to_owned().into()).collect(),
    }))
}

#[get("/app/image")]
async fn get_app_image(
    data: Data<RuntimeApiData>,
    Query(query): Query<GetAppImageQuery>,
) -> Either<Bytes, HttpResponse> {
    let hosts = data.hosts.read().await;

    let host_id = query.host_id;
    let Some(host) = hosts.get(host_id as usize) else {
        return Either::Right(HttpResponse::NotFound().finish());
    };
    let mut host = host.lock().await;

    if query.force_refresh {
        host.app_images_cache.clear();
        host.moonlight.clear_cache();
    }

    let app_id = query.app_id;
    if let Some(cache) = host.app_images_cache.get(&app_id) {
        return Either::Left(cache.clone());
    }

    let image = host.moonlight.request_app_image(app_id).await;
    match image {
        Err(err) => {
            warn!("[Api]: failed to get host {host_id} app image {app_id}: {err:?}");

            Either::Right(HttpResponse::InternalServerError().finish())
        }
        Ok(image) => {
            host.app_images_cache.insert(app_id, image.clone());

            Either::Left(image)
        }
    }
}

<<<<<<< HEAD
/// Session info for external monitoring (Agent Sandboxes dashboard)
#[derive(Debug, Serialize)]
struct SessionInfo {
    session_id: String,
    client_unique_id: Option<String>,  // Unique Moonlight client ID for this session
    mode: SessionMode,
    has_websocket: bool,
}

#[derive(Debug, Serialize)]
struct GetSessionsResponse {
    sessions: Vec<SessionInfo>,
}

#[get("/sessions")]
async fn get_sessions(
    data: Data<RuntimeApiData>,
) -> Either<Json<GetSessionsResponse>, HttpResponse> {
    let sessions_lock = data.sessions.read().await;

    let mut sessions = Vec::new();
    for (session_id, stream_session) in sessions_lock.iter() {
        let ws_lock = stream_session.websocket.lock().await;
        let has_websocket = ws_lock.is_some();

        sessions.push(SessionInfo {
            session_id: session_id.clone(),
            client_unique_id: stream_session.client_unique_id.clone(),  // Include unique client ID
            mode: stream_session.mode,
            has_websocket,
        });
    }

    Either::Left(Json(GetSessionsResponse { sessions }))
}

// CRITICAL: Config must be added to scope for pair_host to work (rc13 rebuild)
pub fn api_service(data: Data<RuntimeApiData>, credentials: String, config: Data<Config>) -> impl HttpServiceFactory {
=======
pub fn api_service(data: Data<RuntimeApiData>) -> impl HttpServiceFactory {
>>>>>>> fb8c2c21
    web::scope("/api")
        .wrap(middleware::from_fn(auth_middleware))
        .app_data(data)
        .app_data(config)  // Add Config to scope so pair_host and other endpoints can extract it
        .service(services![
            authenticate,
            stream::start_host,
            stream::cancel_host,
            list_hosts,
            get_host,
            put_host,
            wake_host,
            delete_host,
            pair_host,
            get_apps,
            get_app_image,
            get_sessions,
        ])
}

async fn into_undetailed_host(
    id: usize,
    name: impl FnOnce() -> String,
    host: &mut ReqwestMoonlightHost,
) -> UndetailedHost {
    let name = host
        .host_name()
        .await
        .map(str::to_string)
        .unwrap_or_else(|_| name());

    let paired = host.is_paired();

    let server_state = host
        .state()
        .await
        .map(|(_, state)| Option::Some(state))
        .unwrap_or(None);

    UndetailedHost {
        host_id: id as u32,
        name,
        paired: paired.into(),
        server_state: server_state.map(Into::into),
    }
}
async fn into_detailed_host(
    id: usize,
    host: &mut ReqwestMoonlightHost,
) -> Result<DetailedHost, HostError<ReqwestError>> {
    Ok(DetailedHost {
        host_id: id as u32,
        name: host.host_name().await?.to_string(),
        paired: host.is_paired().into(),
        server_state: host.state().await?.1.into(),
        address: host.address().to_string(),
        http_port: host.http_port(),
        https_port: host.https_port().await?,
        external_port: host.external_port().await?,
        version: host.version().await?.to_string(),
        gfe_version: host.gfe_version().await?.to_string(),
        unique_id: host.unique_id().await?.to_string(),
        mac: host.mac().await?.map(|mac| mac.to_string()),
        local_ip: host.local_ip().await?.to_string(),
        current_game: host.current_game().await?,
        max_luma_pixels_hevc: host.max_luma_pixels_hevc().await?,
        server_codec_mode_support: host.server_codec_mode_support_raw().await?,
    })
}<|MERGE_RESOLUTION|>--- conflicted
+++ resolved
@@ -26,7 +26,7 @@
 use common::api_bindings::{
     DeleteHostQuery, DetailedHost, GetAppImageQuery, GetAppsQuery, GetAppsResponse, GetHostQuery,
     GetHostResponse, GetHostsResponse, PostPairRequest, PostPairResponse1, PostPairResponse2,
-    PostWakeUpRequest, PutHostRequest, PutHostResponse, UndetailedHost, SessionMode,
+    PostWakeUpRequest, PutHostRequest, PutHostResponse, SessionMode, UndetailedHost,
 };
 use serde::Serialize;
 
@@ -137,7 +137,7 @@
         },
         moonlight: host,
         app_images_cache: Default::default(),
-        configured_unique_id: None,
+        configured_unique_id: None,  // From upstream
     }));
 
     drop(hosts);
@@ -228,47 +228,10 @@
             return;
         };
 
-        // Check if internal auto-pairing PIN is set via environment variable
-        let pin = if let Ok(env_pin) = std::env::var("MOONLIGHT_INTERNAL_PAIRING_PIN") {
-            // Parse 4-digit PIN from string
-            if env_pin.len() == 4 && env_pin.chars().all(|c| c.is_ascii_digit()) {
-                let digits: Vec<u8> = env_pin.chars()
-                    .map(|c| c.to_digit(10).unwrap() as u8)
-                    .collect();
-                match PairPin::from_array([digits[0], digits[1], digits[2], digits[3]]) {
-                    Some(pin) => {
-                        info!("[Api]: Using internal pairing PIN from MOONLIGHT_INTERNAL_PAIRING_PIN");
-                        pin
-                    }
-                    None => {
-                        warn!("[Api]: Invalid PIN digits in MOONLIGHT_INTERNAL_PAIRING_PIN, generating random PIN");
-                        match PairPin::generate() {
-                            Ok(pin) => pin,
-                            Err(_) => {
-                                warn!("[Api]: failed to generate pin!");
-                                return;
-                            }
-                        }
-                    }
-                }
-            } else {
-                warn!("[Api]: Invalid MOONLIGHT_INTERNAL_PAIRING_PIN format (must be 4 digits), generating random PIN");
-                match PairPin::generate() {
-                    Ok(pin) => pin,
-                    Err(_) => {
-                        warn!("[Api]: failed to generate pin!");
-                        return;
-                    }
-                }
-            }
-        } else {
-            match PairPin::generate() {
-                Ok(pin) => pin,
-                Err(_) => {
-                    warn!("[Api]: failed to generate pin!");
-                    return;
-                }
-            }
+        let Ok(pin) = PairPin::generate() else {
+            warn!("[Api]: failed to generate pin!");
+
+            return
         };
 
             let Ok(text) = serde_json::to_string(&PostPairResponse1::Pin(pin.to_string())) else {
@@ -277,9 +240,6 @@
 
             let bytes = Bytes::from_owner(text);
             yield Ok::<_, Error>(bytes);
-
-        // Clear cache to allow pairing even if previous connection attempt failed
-        host.moonlight.clear_cache();
 
         if let Err(err) = host.moonlight
             .pair(
@@ -433,12 +393,11 @@
     }
 }
 
-<<<<<<< HEAD
 /// Session info for external monitoring (Agent Sandboxes dashboard)
 #[derive(Debug, Serialize)]
 struct SessionInfo {
     session_id: String,
-    client_unique_id: Option<String>,  // Unique Moonlight client ID for this session
+    client_unique_id: Option<String>,
     mode: SessionMode,
     has_websocket: bool,
 }
@@ -461,7 +420,7 @@
 
         sessions.push(SessionInfo {
             session_id: session_id.clone(),
-            client_unique_id: stream_session.client_unique_id.clone(),  // Include unique client ID
+            client_unique_id: stream_session.client_unique_id.clone(),
             mode: stream_session.mode,
             has_websocket,
         });
@@ -470,15 +429,10 @@
     Either::Left(Json(GetSessionsResponse { sessions }))
 }
 
-// CRITICAL: Config must be added to scope for pair_host to work (rc13 rebuild)
-pub fn api_service(data: Data<RuntimeApiData>, credentials: String, config: Data<Config>) -> impl HttpServiceFactory {
-=======
 pub fn api_service(data: Data<RuntimeApiData>) -> impl HttpServiceFactory {
->>>>>>> fb8c2c21
     web::scope("/api")
         .wrap(middleware::from_fn(auth_middleware))
         .app_data(data)
-        .app_data(config)  // Add Config to scope so pair_host and other endpoints can extract it
         .service(services![
             authenticate,
             stream::start_host,
@@ -491,7 +445,7 @@
             pair_host,
             get_apps,
             get_app_image,
-            get_sessions,
+            get_sessions,  // Our addition for Agent Sandboxes monitoring
         ])
 }
 
