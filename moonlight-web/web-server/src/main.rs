--- conflicted
+++ resolved
@@ -79,12 +79,8 @@
         move || {
             App::new()
                 .app_data(config.clone())
-<<<<<<< HEAD
-                .service(api_service(data.clone(), config.credentials.to_string(), config.clone()))
-=======
-                .app_data(credentials.clone())
-                .service(api_service(data.clone()))
->>>>>>> fb8c2c21
+                .app_data(credentials.clone())  // Upstream: Inject credentials via app_data
+                .service(api_service(data.clone()))  // Upstream: No credentials parameter
                 .service(web_config_js_service())
                 .service(web_service())
         }
