use moonlight_common::{
    ServerState,
    stream::bindings::{
        Colorspace, ControllerButtons, ControllerCapabilities, KeyModifiers, MouseButton,
        SupportedVideoFormats,
    },
};
use serde::{Deserialize, Serialize};
use ts_rs::TS;

use crate::ts_consts;

const EXPORT_PATH: &str = "../../web-server/web/api_bindings.ts";

#[derive(Serialize, Deserialize, Debug, TS, Clone)]
#[ts(export, export_to = EXPORT_PATH)]
pub struct ConfigJs {
    pub enable_credential_authentication: bool,
    pub path_prefix: String,
}

#[derive(Serialize, Deserialize, Debug, TS, Clone, Copy)]
#[ts(export, export_to = EXPORT_PATH)]
pub enum HostState {
    Free,
    Busy,
}

impl From<ServerState> for HostState {
    fn from(value: ServerState) -> Self {
        match value {
            ServerState::Free => Self::Free,
            ServerState::Busy => Self::Busy,
        }
    }
}

#[derive(Serialize, Deserialize, Debug, TS)]
#[ts(export, export_to = EXPORT_PATH)]
pub enum PairStatus {
    NotPaired,
    Paired,
}

impl From<moonlight_common::PairStatus> for PairStatus {
    fn from(value: moonlight_common::PairStatus) -> Self {
        use moonlight_common::PairStatus as MlPairStatus;
        match value {
            MlPairStatus::NotPaired => Self::NotPaired,
            MlPairStatus::Paired => Self::Paired,
        }
    }
}

#[derive(Serialize, Deserialize, Debug, TS)]
#[ts(export, export_to = EXPORT_PATH)]
pub struct UndetailedHost {
    pub host_id: u32,
    pub name: String,
    pub paired: PairStatus,
    /// None if offline else the state
    pub server_state: Option<HostState>,
}

#[derive(Serialize, Deserialize, Debug, TS)]
#[ts(export, export_to = EXPORT_PATH)]
pub struct DetailedHost {
    pub host_id: u32,
    pub name: String,
    pub paired: PairStatus,
    pub server_state: HostState,
    pub address: String,
    pub http_port: u16,
    pub https_port: u16,
    pub external_port: u16,
    pub version: String,
    pub gfe_version: String,
    pub unique_id: String,
    pub mac: Option<String>,
    pub local_ip: String,
    pub current_game: u32,
    pub max_luma_pixels_hevc: u32,
    pub server_codec_mode_support: u32,
}

#[derive(Serialize, Deserialize, Debug, TS)]
#[ts(export, export_to = EXPORT_PATH)]
pub struct App {
    pub app_id: u32,
    pub title: String,
    pub is_hdr_supported: bool,
}

impl From<moonlight_common::network::App> for App {
    fn from(value: moonlight_common::network::App) -> Self {
        Self {
            app_id: value.id,
            title: value.title,
            is_hdr_supported: value.is_hdr_supported,
        }
    }
}

#[derive(Serialize, Deserialize, Debug, TS)]
#[ts(export, export_to = EXPORT_PATH)]
pub struct GetHostsResponse {
    pub hosts: Vec<UndetailedHost>,
}

#[derive(Serialize, Deserialize, Debug, TS)]
#[ts(export, export_to = EXPORT_PATH)]
pub struct GetHostQuery {
    pub host_id: u32,
    #[serde(default)]
    pub force_refresh: bool,
}

#[derive(Serialize, Deserialize, Debug, TS)]
#[ts(export, export_to = EXPORT_PATH)]
pub struct GetHostResponse {
    pub host: DetailedHost,
}

#[derive(Serialize, Deserialize, Debug, TS)]
#[ts(export, export_to = EXPORT_PATH)]
pub struct PutHostRequest {
    pub address: String,
    pub http_port: Option<u16>,
}

#[derive(Serialize, Deserialize, Debug, TS)]
#[ts(export, export_to = EXPORT_PATH)]
pub struct PutHostResponse {
    pub host: DetailedHost,
}

#[derive(Serialize, Deserialize, Debug, TS)]
#[ts(export, export_to = EXPORT_PATH)]
pub struct DeleteHostQuery {
    pub host_id: u32,
}

#[derive(Serialize, Deserialize, Debug, TS)]
#[ts(export, export_to = EXPORT_PATH)]
pub struct PostPairRequest {
    pub host_id: u32,
}

#[derive(Serialize, Deserialize, Debug, TS)]
#[ts(export, export_to = EXPORT_PATH)]
pub enum PostPairResponse1 {
    InternalServerError,
    PairError,
    Pin(String),
}

#[derive(Serialize, Deserialize, Debug, TS)]
#[ts(export, export_to = EXPORT_PATH)]
pub enum PostPairResponse2 {
    PairError,
    Paired(DetailedHost),
}

#[derive(Serialize, Deserialize, Debug, TS)]
#[ts(export, export_to = EXPORT_PATH)]
pub struct PostWakeUpRequest {
    pub host_id: u32,
}

#[derive(Serialize, Deserialize, Debug, TS)]
#[ts(export, export_to = EXPORT_PATH)]
pub struct GetAppsQuery {
    pub host_id: u32,
    #[serde(default)]
    pub force_refresh: bool,
}

#[derive(Serialize, Deserialize, Debug, TS)]
#[ts(export, export_to = EXPORT_PATH)]
pub struct GetAppsResponse {
    pub apps: Vec<App>,
}

#[derive(Serialize, Deserialize, Debug, TS)]
#[ts(export, export_to = EXPORT_PATH)]
pub struct GetAppImageQuery {
    pub host_id: u32,
    pub app_id: u32,
    #[serde(default)]
    pub force_refresh: bool,
}

#[derive(Serialize, Deserialize, Debug, TS)]
#[ts(export, export_to = EXPORT_PATH)]
pub struct PostCancelRequest {
    pub host_id: u32,
}

#[derive(Serialize, Deserialize, Debug, TS)]
#[ts(export, export_to = EXPORT_PATH)]
pub struct PostCancelResponse {
    pub success: bool,
}

#[derive(Serialize, Deserialize, Debug, TS, Clone, Copy, PartialEq, Eq)]
#[ts(export, export_to = EXPORT_PATH)]
#[serde(rename_all = "lowercase")]
pub enum RtcSdpType {
    Offer,
    Answer,
    Pranswer,
    Rollback,
    Unspecified,
}

#[derive(Serialize, Deserialize, Debug, TS)]
#[ts(export, export_to = EXPORT_PATH)]
pub struct RtcSessionDescription {
    pub ty: RtcSdpType,
    pub sdp: String,
}

#[derive(Serialize, Deserialize, Debug, TS)]
#[ts(export, export_to = EXPORT_PATH)]
pub struct RtcIceCandidate {
    pub candidate: String,
    pub sdp_mid: Option<String>,
    pub sdp_mline_index: Option<u16>,
    pub username_fragment: Option<String>,
}

#[derive(Serialize, Deserialize, Debug, TS)]
#[ts(export, export_to = EXPORT_PATH)]
pub enum StreamSignalingMessage {
    Description(RtcSessionDescription),
    AddIceCandidate(RtcIceCandidate),
}

#[derive(Serialize, Deserialize, Debug, TS, Clone, Copy, PartialEq, Eq)]
#[ts(export, export_to = EXPORT_PATH)]
#[serde(rename_all = "lowercase")]
pub enum SessionMode {
    Create,    // Create new session (fail if already exists)
    Keepalive, // Create if missing, or join existing without WebRTC peer
    Join,      // Join existing session, kick any connected client
}

#[derive(Serialize, Deserialize, Debug, TS)]
#[ts(export, export_to = EXPORT_PATH)]
pub enum StreamClientMessage {
    AuthenticateAndInit {
<<<<<<< HEAD
        credentials: String,
        session_id: String,    // NEW: session identifier for persistence
        mode: SessionMode,     // NEW: how to handle existing sessions
        client_unique_id: Option<String>,  // NEW: unique client ID for Moonlight protocol (enables multi-app streaming)
=======
        credentials: Option<String>,
>>>>>>> fb8c2c21
        host_id: u32,
        app_id: u32,
        bitrate: u32,
        packet_size: u32,
        fps: u32,
        width: u32,
        height: u32,
        video_sample_queue_size: u32,
        play_audio_local: bool,
        audio_sample_queue_size: u32,
        video_supported_formats: u32,
        video_colorspace: StreamColorspace,
        video_color_range_full: bool,
    },
    Signaling(StreamSignalingMessage),
}

#[derive(Serialize, Deserialize, Debug, TS, Clone, Default)]
#[ts(export, export_to = EXPORT_PATH)]
pub struct RtcIceServer {
    pub urls: Vec<String>,
    #[serde(default)]
    pub username: String,
    #[serde(default)]
    pub credential: String,
}

#[derive(Serialize, Deserialize, Debug, TS)]
#[ts(export, export_to = EXPORT_PATH)]
pub struct StreamCapabilities {
    pub touch: bool,
}

#[derive(Serialize, Deserialize, Debug, TS)]
#[ts(export, export_to = EXPORT_PATH)]
pub enum StreamServerMessage {
    WebRtcConfig {
        ice_servers: Vec<RtcIceServer>,
    },
    Signaling(StreamSignalingMessage),
    // Optional Info
    UpdateApp {
        app: App,
    },
    InternalServerError,
    HostNotFound,
    AppNotFound,
    HostNotPaired,
    AlreadyStreaming,
    SessionNotFound,   // NEW: session doesn't exist (can't join non-existent session)
    ClientKicked,      // NEW: notify client they were kicked by another client
    StageStarting {
        stage: String,
    },
    StageComplete {
        stage: String,
    },
    StageFailed {
        stage: String,
        error_code: i32,
    },
    ConnectionComplete {
        capabilities: StreamCapabilities,
        width: u32,
        height: u32,
        client_id: Option<String>, // Wolf's session_id for auto-join functionality
    },
    ConnectionTerminated {
        error_code: i32,
    },
    PeerDisconnect,
}

#[derive(Serialize, Deserialize, Debug, TS)]
#[ts(export, export_to = EXPORT_PATH)]
pub enum ConnectionStatus {
    Ok,
    Poor,
}

impl From<moonlight_common::stream::bindings::ConnectionStatus> for ConnectionStatus {
    fn from(value: moonlight_common::stream::bindings::ConnectionStatus) -> Self {
        use moonlight_common::stream::bindings::ConnectionStatus;
        match value {
            ConnectionStatus::Ok => Self::Ok,
            ConnectionStatus::Poor => Self::Poor,
        }
    }
}

#[derive(Serialize, Deserialize, Debug, TS)]
#[ts(export, export_to = EXPORT_PATH)]
pub enum StreamServerGeneralMessage {
    ConnectionTerminated,
    ConnectionStatusUpdate { status: ConnectionStatus },
}

// Virtual-Key Codes
// https://github.com/awakecoding/Win32Keyboard/blob/master/vkcodes.h
ts_consts!(
    pub StreamKeys(export_bindings_keys: EXPORT_PATH) as u16:

    /* Mouse buttons */

    // Left mouse button
    pub const VK_LBUTTON: u16 = 0x01;
    // Right mouse button
    pub const VK_RBUTTON: u16 = 0x02;
    // Control-break processing
    pub const VK_CANCEL: u16 = 0x03;
    // Middle mouse button (three-button mouse)
    pub const VK_MBUTTON: u16 = 0x04;
    // Windows 2000/XP: X1 mouse button
    pub const VK_XBUTTON1: u16 = 0x05;
    // Windows 2000/XP: X2 mouse button
    pub const VK_XBUTTON2: u16 = 0x06;

    /* 0x07 is undefined */

    // BACKSPACE key
    pub const VK_BACK: u16 = 0x08;
    // TAB key
    pub const VK_TAB: u16 = 0x09;

    /* 0x0A to 0x0B are reserved */

    // CLEAR key
    pub const VK_CLEAR: u16 = 0x0C;
    // ENTER key
    pub const VK_RETURN: u16 = 0x0D;

    /* 0x0E to 0x0F are undefined */

    // SHIFT key
    pub const VK_SHIFT: u16 = 0x10;
    // CTRL key
    pub const VK_CONTROL: u16 = 0x11;
    // ALT key
    pub const VK_MENU: u16 = 0x12;
    // PAUSE key
    pub const VK_PAUSE: u16 = 0x13;
    // CAPS LOCK key
    pub const VK_CAPITAL: u16 = 0x14;
    // Input Method Editor (IME) Kana mode
    pub const VK_KANA: u16 = 0x15;
    // IME Hanguel mode (maintained for compatibility; use #define VK_HANGUL)
    pub const VK_HANGUEL: u16 = 0x15;
    // IME Hangul mode
    pub const VK_HANGUL: u16 = 0x15;

    /* 0x16 is undefined */

    // IME Junja mode
    pub const VK_JUNJA: u16 = 0x17;
    // IME final mode
    pub const VK_FINAL: u16 = 0x18;
    // IME Hanja mode
    pub const VK_HANJA: u16 = 0x19;
    // IME Kanji mode
    pub const VK_KANJI: u16 = 0x19;

    /* 0x1A is undefined */

    // ESC key
    pub const VK_ESCAPE: u16 = 0x1B;
    // IME convert
    pub const VK_CONVERT: u16 = 0x1C;
    // IME nonconvert
    pub const VK_NONCONVERT: u16 = 0x1D;
    // IME accept
    pub const VK_ACCEPT: u16 = 0x1E;
    // IME mode change request
    pub const VK_MODECHANGE: u16 = 0x1F;

    // SPACEBAR
    pub const VK_SPACE: u16 = 0x20;
    // PAGE UP key
    pub const VK_PRIOR: u16 = 0x21;
    // PAGE DOWN key
    pub const VK_NEXT: u16 = 0x22;
    // END key
    pub const VK_END: u16 = 0x23;
    // HOME key
    pub const VK_HOME: u16 = 0x24;
    // LEFT ARROW key
    pub const VK_LEFT: u16 = 0x25;
    // UP ARROW key
    pub const VK_UP: u16 = 0x26;
    // RIGHT ARROW key
    pub const VK_RIGHT: u16 = 0x27;
    // DOWN ARROW key
    pub const VK_DOWN: u16 = 0x28;
    // SELECT key
    pub const VK_SELECT: u16 = 0x29;
    // PRINT key
    pub const VK_PRINT: u16 = 0x2A;
    // EXECUTE key
    pub const VK_EXECUTE: u16 = 0x2B;
    // PRINT SCREEN key
    pub const VK_SNAPSHOT: u16 = 0x2C;
    // INS key
    pub const VK_INSERT: u16 = 0x2D;
    // DEL key
    pub const VK_DELETE: u16 = 0x2E;
    // HELP key
    pub const VK_HELP: u16 = 0x2F;

    /* Digits, the last 4 bits of the code represent the corresponding digit */

    // '0' key
    pub const VK_KEY_0: u16 = 0x30;
    // '1' key
    pub const VK_KEY_1: u16 = 0x31;
    // '2' key
    pub const VK_KEY_2: u16 = 0x32;
    // '3' key
    pub const VK_KEY_3: u16 = 0x33;
    // '4' key
    pub const VK_KEY_4: u16 = 0x34;
    // '5' key
    pub const VK_KEY_5: u16 = 0x35;
    // '6' key
    pub const VK_KEY_6: u16 = 0x36;
    // '7' key
    pub const VK_KEY_7: u16 = 0x37;
    // '8' key
    pub const VK_KEY_8: u16 = 0x38;
    // '9' key
    pub const VK_KEY_9: u16 = 0x39;

    /* 0x3A to 0x40 are undefined */

    /* The alphabet, the code corresponds to the capitalized letter in the ASCII code */

    // 'A' key
    pub const VK_KEY_A: u16 = 0x41;
    // 'B' key
    pub const VK_KEY_B: u16 = 0x42;
    // 'C' key
    pub const VK_KEY_C: u16 = 0x43;
    // 'D' key
    pub const VK_KEY_D: u16 = 0x44;
    // 'E' key
    pub const VK_KEY_E: u16 = 0x45;
    // 'F' key
    pub const VK_KEY_F: u16 = 0x46;
    // 'G' key
    pub const VK_KEY_G: u16 = 0x47;
    // 'H' key
    pub const VK_KEY_H: u16 = 0x48;
    // 'I' key
    pub const VK_KEY_I: u16 = 0x49;
    // 'J' key
    pub const VK_KEY_J: u16 = 0x4A;
    // 'K' key
    pub const VK_KEY_K: u16 = 0x4B;
    // 'L' key
    pub const VK_KEY_L: u16 = 0x4C;
    // 'M' key
    pub const VK_KEY_M: u16 = 0x4D;
    // 'N' key
    pub const VK_KEY_N: u16 = 0x4E;
    // 'O' key
    pub const VK_KEY_O: u16 = 0x4F;
    // 'P' key
    pub const VK_KEY_P: u16 = 0x50;
    // 'Q' key
    pub const VK_KEY_Q: u16 = 0x51;
    // 'R' key
    pub const VK_KEY_R: u16 = 0x52;
    // 'S' key
    pub const VK_KEY_S: u16 = 0x53;
    // 'T' key
    pub const VK_KEY_T: u16 = 0x54;
    // 'U' key
    pub const VK_KEY_U: u16 = 0x55;
    // 'V' key
    pub const VK_KEY_V: u16 = 0x56;
    // 'W' key
    pub const VK_KEY_W: u16 = 0x57;
    // 'X' key
    pub const VK_KEY_X: u16 = 0x58;
    // 'Y' key
    pub const VK_KEY_Y: u16 = 0x59;
    // 'Z' key
    pub const VK_KEY_Z: u16 = 0x5A;

    // Left Windows key (Microsoft Natural keyboard)
    pub const VK_LWIN: u16 = 0x5B;
    // Right Windows key (Natural keyboard)
    pub const VK_RWIN: u16 = 0x5C;
    // Applications key (Natural keyboard)
    pub const VK_APPS: u16 = 0x5D;

    /* 0x5E is reserved */

    // Computer Sleep key
    pub const VK_SLEEP: u16 = 0x5F;

    /* Numeric keypad digits, the last four bits of the code represent the corresponding digit */

    // Numeric keypad '0' key
    pub const VK_NUMPAD0: u16 = 0x60;
    // Numeric keypad '1' key
    pub const VK_NUMPAD1: u16 = 0x61;
    // Numeric keypad '2' key
    pub const VK_NUMPAD2: u16 = 0x62;
    // Numeric keypad '3' key
    pub const VK_NUMPAD3: u16 = 0x63;
    // Numeric keypad '4' key
    pub const VK_NUMPAD4: u16 = 0x64;
    // Numeric keypad '5' key
    pub const VK_NUMPAD5: u16 = 0x65;
    // Numeric keypad '6' key
    pub const VK_NUMPAD6: u16 = 0x66;
    // Numeric keypad '7' key
    pub const VK_NUMPAD7: u16 = 0x67;
    // Numeric keypad '8' key
    pub const VK_NUMPAD8: u16 = 0x68;
    // Numeric keypad '9' key
    pub const VK_NUMPAD9: u16 = 0x69;

    /* Numeric keypad operators and special keys */

    // Multiply key
    pub const VK_MULTIPLY: u16 = 0x6A;
    // Add key
    pub const VK_ADD: u16 = 0x6B;
    // Separator key
    pub const VK_SEPARATOR: u16 = 0x6C;
    // Subtract key
    pub const VK_SUBTRACT: u16 = 0x6D;
    // Decimal key
    pub const VK_DECIMAL: u16 = 0x6E;
    // Divide key
    pub const VK_DIVIDE: u16 = 0x6F;

    /* Function keys, from F1 to F24 */

    // F1 key
    pub const VK_F1: u16 = 0x70;
    // F2 key
    pub const VK_F2: u16 = 0x71;
    // F3 key
    pub const VK_F3: u16 = 0x72;
    // F4 key
    pub const VK_F4: u16 = 0x73;
    // F5 key
    pub const VK_F5: u16 = 0x74;
    // F6 key
    pub const VK_F6: u16 = 0x75;
    // F7 key
    pub const VK_F7: u16 = 0x76;
    // F8 key
    pub const VK_F8: u16 = 0x77;
    // F9 key
    pub const VK_F9: u16 = 0x78;
    // F10 key
    pub const VK_F10: u16 = 0x79;
    // F11 key
    pub const VK_F11: u16 = 0x7A;
    // F12 key
    pub const VK_F12: u16 = 0x7B;
    // F13 key
    pub const VK_F13: u16 = 0x7C;
    // F14 key
    pub const VK_F14: u16 = 0x7D;
    // F15 key
    pub const VK_F15: u16 = 0x7E;
    // F16 key
    pub const VK_F16: u16 = 0x7F;
    // F17 key
    pub const VK_F17: u16 = 0x80;
    // F18 key
    pub const VK_F18: u16 = 0x81;
    // F19 key
    pub const VK_F19: u16 = 0x82;
    // F20 key
    pub const VK_F20: u16 = 0x83;
    // F21 key
    pub const VK_F21: u16 = 0x84;
    // F22 key
    pub const VK_F22: u16 = 0x85;
    // F23 key
    pub const VK_F23: u16 = 0x86;
    // F24 key
    pub const VK_F24: u16 = 0x87;

    /* 0x88 to 0x8F are unassigned */

    // NUM LOCK key
    pub const VK_NUMLOCK: u16 = 0x90;
    // SCROLL LOCK key
    pub const VK_SCROLL: u16 = 0x91;

    /* 0x92 to 0x96 are OEM specific */
    /* 0x97 to 0x9F are unassigned */

    /* Modifier keys */

    // Left SHIFT key
    pub const VK_LSHIFT: u16 = 0xA0;
    // Right SHIFT key
    pub const VK_RSHIFT: u16 = 0xA1;
    // Left CONTROL key
    pub const VK_LCONTROL: u16 = 0xA2;
    // Right CONTROL key
    pub const VK_RCONTROL: u16 = 0xA3;
    // Left MENU key
    pub const VK_LMENU: u16 = 0xA4;
    // Right MENU key
    pub const VK_RMENU: u16 = 0xA5;

    /* Browser related keys */

    // Windows 2000/XP: Browser Back key
    pub const VK_BROWSER_BACK: u16 = 0xA6;
    // Windows 2000/XP: Browser Forward key
    pub const VK_BROWSER_FORWARD: u16 = 0xA7;
    // Windows 2000/XP: Browser Refresh key
    pub const VK_BROWSER_REFRESH: u16 = 0xA8;
    // Windows 2000/XP: Browser Stop key
    pub const VK_BROWSER_STOP: u16 = 0xA9;
    // Windows 2000/XP: Browser Search key
    pub const VK_BROWSER_SEARCH: u16 = 0xAA;
    // Windows 2000/XP: Browser Favorites key
    pub const VK_BROWSER_FAVORITES: u16 = 0xAB;
    // Windows 2000/XP: Browser Start and Home key
    pub const VK_BROWSER_HOME: u16 = 0xAC;

    /* Volume related keys */

    // Windows 2000/XP: Volume Mute key
    pub const VK_VOLUME_MUTE: u16 = 0xAD;
    // Windows 2000/XP: Volume Down key
    pub const VK_VOLUME_DOWN: u16 = 0xAE;
    // Windows 2000/XP: Volume Up key
    pub const VK_VOLUME_UP: u16 = 0xAF;

    /* Media player related keys */

    // Windows 2000/XP: Next Track key
    pub const VK_MEDIA_NEXT_TRACK: u16 = 0xB0;
    // Windows 2000/XP: Previous Track key
    pub const VK_MEDIA_PREV_TRACK: u16 = 0xB1;
    // Windows 2000/XP: Stop Media key
    pub const VK_MEDIA_STOP: u16 = 0xB2;
    // Windows 2000/XP: Play/Pause Media key
    pub const VK_MEDIA_PLAY_PAUSE: u16 = 0xB3;

    /* Application launcher keys */

    // Windows 2000/XP: Start Mail key
    pub const VK_LAUNCH_MAIL: u16 = 0xB4;
    // Windows 2000/XP: Select Media key
    pub const VK_MEDIA_SELECT: u16 = 0xB5;
    // Windows 2000/XP: Start Application 1 key
    pub const VK_LAUNCH_APP1: u16 = 0xB6;
    // Windows 2000/XP: Start Application 2 key
    pub const VK_LAUNCH_APP2: u16 = 0xB7;

    /* 0xB8 and 0xB9 are reserved */

    /* OEM keys */

    // Used for miscellaneous characters; it can vary by keyboard.
    pub const VK_OEM_1: u16 = 0xBA;
    /* Windows 2000/XP: For the US standard keyboard, the ';:' key */

    // Windows 2000/XP: For any country/region, the '+' key
    pub const VK_OEM_PLUS: u16 = 0xBB;
    // Windows 2000/XP: For any country/region, the ',' key
    pub const VK_OEM_COMMA: u16 = 0xBC;
    // Windows 2000/XP: For any country/region, the '-' key
    pub const VK_OEM_MINUS: u16 = 0xBD;
    // Windows 2000/XP: For any country/region, the '.' key
    pub const VK_OEM_PERIOD: u16 = 0xBE;

    // Used for miscellaneous characters; it can vary by keyboard.
    pub const VK_OEM_2: u16 = 0xBF;
    /* Windows 2000/XP: For the US standard keyboard, the '/?' key */

    // Used for miscellaneous characters; it can vary by keyboard.
    pub const VK_OEM_3: u16 = 0xC0;
    /* Windows 2000/XP: For the US standard keyboard, the '`~' key */

    /* 0xC1 to 0xD7 are reserved */
    // Brazilian (ABNT) Keyboard
    pub const VK_ABNT_C1: u16 = 0xC1;
    // Brazilian (ABNT) Keyboard
    pub const VK_ABNT_C2: u16 = 0xC2;

    /* 0xD8 to 0xDA are unassigned */

    // Used for miscellaneous characters; it can vary by keyboard.
    pub const VK_OEM_4: u16 = 0xDB;
    /* Windows 2000/XP: For the US standard keyboard, the '[{' key */

    // Used for miscellaneous characters; it can vary by keyboard.
    pub const VK_OEM_5: u16 = 0xDC;
    /* Windows 2000/XP: For the US standard keyboard, the '\|' key */

    // Used for miscellaneous characters; it can vary by keyboard.
    pub const VK_OEM_6: u16 = 0xDD;
    /* Windows 2000/XP: For the US standard keyboard, the ']}' key */

    // Used for miscellaneous characters; it can vary by keyboard.
    pub const VK_OEM_7: u16 = 0xDE;
    /* Windows 2000/XP: For the US standard keyboard, the 'single-quote/double-quote' key */

    // Used for miscellaneous characters; it can vary by keyboard.
    pub const VK_OEM_8: u16 = 0xDF;

    /* 0xE0 is reserved */
    /* 0xE1 is OEM specific */

    // Windows 2000/XP: Either the angle bracket key or
    pub const VK_OEM_102: u16 = 0xE2;
    /* the backslash key on the RT 102-key keyboard */

    /* 0xE3 and 0xE4 are OEM specific */

    // Windows 95/98/Me, Windows NT 4.0, Windows 2000/XP: IME PROCESS key
    pub const VK_PROCESSKEY: u16 = 0xE5;

    /* 0xE6 is OEM specific */

    // Windows 2000/XP: Used to pass Unicode characters as if they were keystrokes.
    pub const VK_PACKET: u16 = 0xE7;
    /* The #define VK_PACKET key is the low word of a 32-bit Virtual Key value used */
    /* for non-keyboard input methods. For more information, */
    /* see Remark in KEYBDINPUT, SendInput, WM_KEYDOWN, and WM_KEYUP */

    /* 0xE8 is unassigned */
    /* 0xE9 to 0xF5 are OEM specific */

    // Attn key
    pub const VK_ATTN: u16 = 0xF6;
    // CrSel key
    pub const VK_CRSEL: u16 = 0xF7;
    // ExSel key
    pub const VK_EXSEL: u16 = 0xF8;
    // Erase EOF key
    pub const VK_EREOF: u16 = 0xF9;
    // Play key
    pub const VK_PLAY: u16 = 0xFA;
    // Zoom key
    pub const VK_ZOOM: u16 = 0xFB;
    // Reserved
    pub const VK_NONAME: u16 = 0xFC;
    // PA1 key
    pub const VK_PA1: u16 = 0xFD;
    // Clear key
    pub const VK_OEM_CLEAR: u16 = 0xFE;
);

// Key Modifiers
ts_consts!(
    pub StreamKeyModifiers(export_bindings_key_modifiers: EXPORT_PATH):

    pub const MASK_SHIFT: i8 = KeyModifiers::SHIFT.bits();
    pub const MASK_CTRL: i8 = KeyModifiers::CTRL.bits();
    pub const MASK_ALT: i8 = KeyModifiers::ALT.bits();
    pub const MASK_META: i8 = KeyModifiers::META.bits();
);

// Mouse Buttons
ts_consts!(
    pub StreamMouseButton(export_bindings_mouse_buttons: EXPORT_PATH):

    pub const LEFT: i32 = MouseButton::Left as i32;
    pub const MIDDLE: i32 = MouseButton::Middle as i32;
    pub const RIGHT: i32 = MouseButton::Right as i32;
);

// Controller Buttons
ts_consts!(
    pub StreamControllerButton(export_bindings_controller_buttons: EXPORT_PATH):

    pub const BUTTON_A: u32       = ControllerButtons::A.bits();
    pub const BUTTON_B: u32       = ControllerButtons::B.bits();
    pub const BUTTON_X: u32       = ControllerButtons::X.bits();
    pub const BUTTON_Y: u32       = ControllerButtons::Y.bits();
    pub const BUTTON_UP: u32      = ControllerButtons::UP.bits();
    pub const BUTTON_DOWN: u32    = ControllerButtons::DOWN.bits();
    pub const BUTTON_LEFT: u32    = ControllerButtons::LEFT.bits();
    pub const BUTTON_RIGHT: u32   = ControllerButtons::RIGHT.bits();
    pub const BUTTON_LB: u32      = ControllerButtons::LB.bits();
    pub const BUTTON_RB: u32      = ControllerButtons::RB.bits();
    pub const BUTTON_PLAY: u32    = ControllerButtons::PLAY.bits();
    pub const BUTTON_BACK: u32    = ControllerButtons::BACK.bits();
    pub const BUTTON_LS_CLK: u32  = ControllerButtons::LS_CLK.bits();
    pub const BUTTON_RS_CLK: u32  = ControllerButtons::RS_CLK.bits();
    pub const BUTTON_SPECIAL: u32 = ControllerButtons::SPECIAL.bits();
    pub const BUTTON_PADDLE1: u32 = ControllerButtons::PADDLE1.bits();
    pub const BUTTON_PADDLE2: u32 = ControllerButtons::PADDLE2.bits();
    pub const BUTTON_PADDLE3: u32 = ControllerButtons::PADDLE3.bits();
    pub const BUTTON_PADDLE4: u32 = ControllerButtons::PADDLE4.bits();
    pub const BUTTON_TOUCHPAD: u32 =ControllerButtons::TOUCHPAD.bits();
    pub const BUTTON_MISC: u32     =ControllerButtons::MISC.bits();
);

// Controller Buttons
ts_consts!(
    pub StreamControllerCapabilities(export_bindings_controller_capabilities: EXPORT_PATH):

    pub const CAPABILITY_RUMBLE: u16 = ControllerCapabilities::RUMBLE.bits();
    pub const CAPABILITY_TRIGGER_RUMBLE: u16 = ControllerCapabilities::TRIGGER_RUMBLE.bits();
);

#[derive(Serialize, Deserialize, Debug, TS)]
#[ts(export, export_to = EXPORT_PATH)]
pub enum StreamColorspace {
    Rec601,
    Rec709,
    Rec2020,
}

impl From<StreamColorspace> for Colorspace {
    fn from(value: StreamColorspace) -> Self {
        match value {
            StreamColorspace::Rec601 => Colorspace::Rec601,
            StreamColorspace::Rec709 => Colorspace::Rec709,
            StreamColorspace::Rec2020 => Colorspace::Rec2020,
        }
    }
}

// Video Supported Formats
ts_consts!(
    pub StreamSupportedVideoFormats(export_bindings_supported_video_formats: EXPORT_PATH):

    pub const H264: u32 = SupportedVideoFormats::H264.bits();
    pub const H264_HIGH8_444: u32 = SupportedVideoFormats::H264_HIGH8_444.bits();
    pub const H265: u32 = SupportedVideoFormats::H265.bits();
    pub const H265_MAIN10: u32 = SupportedVideoFormats::H265_MAIN10.bits();
    pub const H265_REXT8_444: u32 = SupportedVideoFormats::H265_REXT8_444.bits();
    pub const H265_REXT10_444: u32 = SupportedVideoFormats::H265_REXT10_444.bits();
    pub const AV1_MAIN8: u32 = SupportedVideoFormats::AV1_MAIN8.bits();
    pub const AV1_MAIN10: u32 = SupportedVideoFormats::AV1_MAIN10.bits();
    pub const AV1_HIGH8_444: u32 = SupportedVideoFormats::AV1_HIGH8_444.bits();
    pub const AV1_HIGH10_444: u32 = SupportedVideoFormats::AV1_HIGH10_444.bits();
);<|MERGE_RESOLUTION|>--- conflicted
+++ resolved
@@ -249,14 +249,10 @@
 #[ts(export, export_to = EXPORT_PATH)]
 pub enum StreamClientMessage {
     AuthenticateAndInit {
-<<<<<<< HEAD
-        credentials: String,
-        session_id: String,    // NEW: session identifier for persistence
-        mode: SessionMode,     // NEW: how to handle existing sessions
-        client_unique_id: Option<String>,  // NEW: unique client ID for Moonlight protocol (enables multi-app streaming)
-=======
-        credentials: Option<String>,
->>>>>>> fb8c2c21
+        credentials: Option<String>,  // Optional for public streaming (upstream change)
+        session_id: String,    // Session identifier for persistence (our change)
+        mode: SessionMode,     // How to handle existing sessions (our change)
+        client_unique_id: Option<String>,  // Unique client ID for auto-join (our change)
         host_id: u32,
         app_id: u32,
         bitrate: u32,
